--- conflicted
+++ resolved
@@ -21,10 +21,7 @@
 
 datadog_monitor 'ssh_check' do
   instances node['datadog']['ssh_check']['instances']
-<<<<<<< HEAD
   logs node['datadog']['ssh_check']['logs']
-=======
   action :add
   notifies :restart, 'service[datadog-agent]' if node['datadog']['agent_start']
->>>>>>> e505416e
 end