--- conflicted
+++ resolved
@@ -52,12 +52,9 @@
                                  auto_offset_reset='earliest')
         consumer.subscribe(['my_topic'])
 
-<<<<<<< HEAD
-=======
         for message in consumer:
             pass
 
->>>>>>> f2871164
 
 @attr(requires='kafka_consumer')
 class TestKafka(AgentCheckTest):
