--- conflicted
+++ resolved
@@ -67,107 +67,6 @@
 # log-parsing configuration
 default['datadog']['dogstreams'] = []
 
-##
-# Service specific attributes, use override in node/role configuration
-##
-
-# apache
-<<<<<<< HEAD
-# a list of status_url and tags (itself a list)
-# default['datadog']['apache'] = [{'status_url': 'https://localhost/server-status?auto', 'tags': ['foo', 'bar']}]
-default['datadog']['apache'] = []
-# nginx
-# a list of status_url and tags (itself a list)
-# default['datadog']['nginx'] = [{'status_url': 'https://localhost/status', 'tags': ['foo', 'bar']}]
-default['datadog']['nginx'] = []
-
-# ganglia
-default['datadog']['ganglia']['url'] = nil # e.g. localhost
-
-# haproxy
-default['datadog']['haproxy']['stats_user'] = nil
-default['datadog']['haproxy']['stats_password'] = nil
-default['datadog']['haproxy']['stats_url'] = nil
-=======
-default['datadog']['apache']['status_url'] = nil   # http://www.example.com/server-status/?auto
-
-# ganglia
-default['datadog']['ganglia']['url'] = nil         # localhost
-default['datadog']['ganglia']['port'] = 8651
-
-# haproxy
-default['datadog']['haproxy']['stats_url'] = nil
-default['datadog']['haproxy']['stats_user'] = nil
-default['datadog']['haproxy']['stats_password'] = nil
->>>>>>> f02fcc25
-
-# mysql
-default['datadog']['mysql']['server'] = nil        # localhost
-default['datadog']['mysql']['user'] = "readonly"
-default['datadog']['mysql']['pass'] = "readonly"
-<<<<<<< HEAD
-
-# rabbitmq
-default['datadog']['rabbitmq']['api_url'] = nil # http://www.example.com:15672/api/
-=======
-
-# nginx
-default['datadog']['nginx']['status_url'] = nil    # http://localhost:81/nginx_status/
-
-# rabbitmq
-default['datadog']['rabbitmq']['status_url'] = nil # http://www.example.com:55672/json
->>>>>>> f02fcc25
-default['datadog']['rabbitmq']['user'] = "guest"
-default['datadog']['rabbitmq']['pass'] = "guest"
-
-# mongodb
-default['datadog']['mongodb']['server'] = nil      # mongodb://my_user:my_pass@localhost/my_db
-
-# postgres
-default['datadog']['postgres']['server'] = nil
-default['datadog']['postgres']['port'] = 5432
-default['datadog']['postgres']['user'] = "datadog"
-default['datadog']['postgres']['password'] = nil
-<<<<<<< HEAD
-default['datadog']['postgres']['tags'] = []
-=======
->>>>>>> f02fcc25
-
-# couchdb
-default['datadog']['couchdb']['server'] = nil
-
-# jenkins
-default['datadog']['jenkins']['home_dir'] = nil    # /var/lib/hudson/
-
-# nagios
-default['datadog']['nagios']['log_dir'] = nil      # /usr/local/nagios/etc
-default['datadog']['nagios']['conf_dir'] = nil     # /usr/local/nagios/etc
-
-# cassandra
-default['datadog']['cassandra']['host'] = nil      # localhost
-default['datadog']['cassandra']['port'] = 8080
-default['datadog']['cassandra']['nodetool'] = "/usr/bin/nodetool"
-
-# java
-default['datadog']['jvm_jmx']['server'] = nil      # localhost:8090
-default['datadog']['jvm_jmx']['user'] = nil        # john
-default['datadog']['jvm_jmx']['pass'] = nil        # foobar
-default['datadog']['jvm_jmx']['name'] = nil        # Java
-
-# tomcat
-default['datadog']['tomcat_jmx']['server'] = nil   # localhost
-default['datadog']['tomcat_jmx']['user'] = nil     # john
-<<<<<<< HEAD
-default['datadog']['tomcat_jmx']['pass'] = nil     # foobar
-=======
-default['datadog']['tomcat_jmx']['pass'] = nil     # foobar
-
-# varnish
-default['datadog']['varnish'] = nil               # varnish present? set to true if so
-
-# memcache
-default['datadog']['memcached'] = nil
-
-# redis
-default['datadog']['redis'] = nil
->>>>>>> f02fcc25
+#
+# For service-specific configuration, see /etc/dd-agent/conf.d
+#